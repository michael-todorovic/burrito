--- conflicted
+++ resolved
@@ -1,24 +1,10 @@
 package typeutils
 
 import (
-<<<<<<< HEAD
-	"fmt"
 	"strconv"
-	"strings"
-=======
-	"strconv"
->>>>>>> 978aec8e
 )
 
 func ParseSecretInt64(data []byte) int64 {
 	v, _ := strconv.ParseInt(string(data), 10, 64)
 	return v
-}
-
-func SanitizePrefix(prefix string) string {
-	trimmedPrefix := strings.TrimPrefix(prefix, "/")
-	trimmedPrefix = strings.TrimSuffix(trimmedPrefix, "/")
-	trimmedPrefix = fmt.Sprintf("%s/", trimmedPrefix)
-
-	return trimmedPrefix
 }